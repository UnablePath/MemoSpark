--- conflicted
+++ resolved
@@ -12,24 +12,14 @@
 import GamificationHub from '@/components/gamification/GamificationHub';
 import { FaUserFriends, FaCalendarAlt, FaBell, FaSpa, FaGamepad } from 'react-icons/fa';
 import { useLocalStorageState } from '@/hooks/useStudentConnection';
-<<<<<<< HEAD
 import { useTieredAI } from '@/hooks/useTieredAI';
 import { Crown } from 'lucide-react';
-=======
->>>>>>> 94cd46cb
 
 // Toggle this to test - set to true to show debug component instead of actual connections tab
 const USE_DEBUG_COMPONENT = false;
 
 // Define the order of tabs and their corresponding icons
 const TABS_CONFIG = [
-<<<<<<< HEAD
-  { key: 'connections', component: <StudentConnectionTab key="connections" />, icon: FaUserFriends },
-  { key: 'tasks', component: <TaskEventHub key="tasks" />, icon: FaCalendarAlt },
-  { key: 'reminders', component: <RemindersTab key="reminders" />, icon: FaBell },
-  { key: 'crashout', component: <CrashoutTab key="crashout" />, icon: FaSpa },
-  { key: 'gamification', component: <GamificationHub key="gamification" />, icon: FaGamepad },
-=======
   { 
     key: 'connections', 
     component: USE_DEBUG_COMPONENT ? ConnectionsDebug : StudentConnectionTab, 
@@ -39,24 +29,18 @@
   { key: 'reminders', component: RemindersTab, icon: FaBell },
   { key: 'crashout', component: CrashoutTab, icon: FaSpa },
   { key: 'gamification', component: GamificationHub, icon: FaGamepad },
->>>>>>> 94cd46cb
 ];
 
 export function DashboardSwipeTabs() {
-<<<<<<< HEAD
-  const [activeTabIndex, setActiveTabIndex] = useState(1); // Start on TaskTab (middle)
-=======
-  // Persistent tab state - remember the last active tab
   const [persistentActiveTab, setPersistentActiveTab] = useLocalStorageState<number>('dashboard_active_tab', 0);
   const [activeTabIndex, setActiveTabIndex] = useState(persistentActiveTab);
->>>>>>> 94cd46cb
   const [isTinderModeActive, setIsTinderModeActive] = useState(false);
   const tablistRef = useRef<HTMLDivElement>(null);
   const tabRefs = useRef<(HTMLButtonElement | null)[]>([]);
   
   // Tier-aware features with backwards compatibility
   const tieredAI = useTieredAI ? useTieredAI() : { userTier: 'free', isFeatureAvailable: () => true };
-  const { userTier, isFeatureAvailable } = tieredAI;
+  const { userTier } = tieredAI;
 
   useEffect(() => {
     tabRefs.current = tabRefs.current.slice(0, TABS_CONFIG.length);
@@ -72,61 +56,30 @@
   };
 
   const handleTabChange = (index: number) => {
-    // Ensure index is valid
-    if (index < 0 || index >= TABS_CONFIG.length) {
-      console.warn(`Invalid tab index: ${index}`);
-      return;
-    }
+    if (index < 0 || index >= TABS_CONFIG.length) return;
 
     const newActiveTabConfig = TABS_CONFIG[index];
-    
-<<<<<<< HEAD
-    // Check if this is a premium feature and user has access
     const isPremiumFeature = newActiveTabConfig?.key === 'gamification' || newActiveTabConfig?.key === 'crashout';
     const hasAccess = isPremiumFeature ? userTier !== 'free' : true;
     
     if (isPremiumFeature && !hasAccess) {
-      // Show upgrade prompt instead of switching tabs
+      // Maybe show an upgrade modal in the future
+      console.log("Upgrade required to access this feature.");
       return;
     }
     
     if (newActiveTabConfig?.key !== 'connections') {
       setIsTinderModeActive(false);
     }
-
-=======
-    // Handle tinder mode state based on tab
-    if (newActiveTabConfig?.key !== 'connections') {
-      setIsTinderModeActive(false);
-    }
     
->>>>>>> 94cd46cb
     setActiveTabIndex(index);
-    setPersistentActiveTab(index); // Persist the tab selection
-    
-    // Debug logging for tab changes
+    setPersistentActiveTab(index);
     console.log(`Switching to tab: ${newActiveTabConfig?.key} (index: ${index})`);
   };
 
-<<<<<<< HEAD
-  // Re-define TABS_CONFIG with props for connections tab
-  const currentTabsConfig = TABS_CONFIG.map(tabConfig => {
-    if (tabConfig.key === 'connections') {
-      if (React.isValidElement(tabConfig.component)) {
-        return {
-          ...tabConfig,
-          component: React.cloneElement(tabConfig.component as React.ReactElement<any>, { 
-            onViewModeChange: handleStudentTabViewModeChange 
-          }),
-        };
-      }
-    }
-    return tabConfig;
-  });
-=======
   // Memoize rendered components to prevent unnecessary re-renders and maintain state
   const memoizedTabComponents = useMemo(() => {
-    return TABS_CONFIG.map((tabConfig, index) => {
+    return TABS_CONFIG.map((tabConfig) => {
       const TabComponent = tabConfig.component;
       
       if (tabConfig.key === 'connections') {
@@ -149,8 +102,7 @@
         </div>
       );
     });
-  }, []); // Empty dependency array - these should never change
->>>>>>> 94cd46cb
+  }, []);
 
   const handleKeyDown = (event: React.KeyboardEvent<HTMLDivElement>) => {
     if (!tablistRef.current) return;
@@ -163,10 +115,6 @@
       nextIndex = currentIndex >= 0 ? (currentIndex + 1) % tabs.length : 0;
     } else if (event.key === 'ArrowLeft') {
       nextIndex = currentIndex >= 0 ? (currentIndex - 1 + tabs.length) % tabs.length : 0;
-    } else if (event.key === 'Home') {
-      nextIndex = 0;
-    } else if (event.key === 'End') {
-      nextIndex = tabs.length - 1;
     }
 
     if (nextIndex !== -1) {
@@ -184,17 +132,10 @@
         activeIndex={activeTabIndex}
         onTabChange={handleTabChange}
         swipingEnabled={!isTinderModeActive}
-<<<<<<< HEAD
-        panelIds={currentTabsConfig.map((tab, index) => `dashboard-panel-${tab.key}-${index}`)}
-        tabIds={currentTabsConfig.map((tab, index) => `dashboard-tab-${tab.key}-${index}`)}
-      >
-        {currentTabsConfig.map(tab => tab.component)}
-=======
         panelIds={TABS_CONFIG.map((tab, index) => `dashboard-panel-${tab.key}-${index}`)}
         tabIds={TABS_CONFIG.map((tab, index) => `dashboard-tab-${tab.key}-${index}`)}
       >
         {memoizedTabComponents}
->>>>>>> 94cd46cb
       </TabContainer>
 
       {/* Icon Bar / Tab List */}
@@ -209,10 +150,6 @@
         {TABS_CONFIG.map((tab, index) => {
           const Icon = tab.icon;
           const isActive = index === activeTabIndex;
-          const tabId = `dashboard-tab-${tab.key}-${index}`;
-          const panelId = `dashboard-panel-${tab.key}-${index}`;
-
-          // Check if this tab requires premium access
           const isPremiumFeature = tab.key === 'gamification' || tab.key === 'crashout';
           const hasAccess = isPremiumFeature ? userTier !== 'free' : true;
           
@@ -220,50 +157,34 @@
             <button
               key={tab.key}
               ref={el => { tabRefs.current[index] = el; }}
-              id={tabId}
+              id={`dashboard-tab-${tab.key}-${index}`}
               role="tab"
               type="button"
               aria-selected={isActive}
-              aria-controls={panelId}
+              aria-controls={`dashboard-panel-${tab.key}-${index}`}
               tabIndex={isActive ? 0 : -1}
               onClick={() => handleTabChange(index)}
-<<<<<<< HEAD
               className={`relative touch-target p-2 rounded-md transition-colors duration-200 ${
-                isActive ? 'text-primary bg-primary/10' : 'text-muted-foreground hover:text-foreground focus:outline-none focus:ring-2 focus:ring-ring focus:ring-offset-2'
-              } ${!hasAccess ? 'opacity-50' : ''}`}
+                isActive ? 'text-primary bg-primary/10' : 'text-muted-foreground hover:text-foreground'
+              } ${!hasAccess ? 'opacity-50 cursor-not-allowed' : ''}`}
               aria-label={`Go to ${tab.key} tab${!hasAccess ? ' (Premium required)' : ''}`}
-              disabled={!hasAccess}
-            >
-              <div className="relative">
-                <Icon className="h-6 w-6" aria-hidden="true" />
-                {isPremiumFeature && !hasAccess && (
-                  <Crown className="absolute -top-1 -right-1 h-3 w-3 text-yellow-500" />
-                )}
-              </div>
-=======
-              className={`touch-target p-2 rounded-md transition-colors duration-200 ${
-                isActive 
-                  ? 'text-primary bg-primary/10' 
-                  : 'text-muted-foreground hover:text-foreground focus:outline-none focus:ring-2 focus:ring-ring focus:ring-offset-2'
-              }`}
-              aria-label={`Go to ${tab.key} tab`}
+              disabled={!hasAccess && isPremiumFeature}
             >
               <Icon className="h-6 w-6" aria-hidden="true" />
->>>>>>> 94cd46cb
+              {isPremiumFeature && !hasAccess && (
+                <Crown className="absolute -top-1 -right-1 h-3 w-3 text-yellow-500" />
+              )}
             </button>
           );
         })}
       </div>
-<<<<<<< HEAD
 
       {/* Tab Indicator */}
       <TabIndicator 
         activeIndex={activeTabIndex} 
-        totalTabs={currentTabsConfig.length} 
+        totalTabs={TABS_CONFIG.length} 
         className="absolute bottom-16 left-1/2 transform -translate-x-1/2"
       />
-=======
->>>>>>> 94cd46cb
     </div>
   );
 }
