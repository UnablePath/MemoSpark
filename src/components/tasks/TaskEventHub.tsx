"use client";

import React, { useState, useCallback, useMemo, useEffect } from 'react';
import { motion, AnimatePresence } from 'framer-motion';
import { cva, type VariantProps } from 'class-variance-authority';
import { Calendar, LayoutList, Plus, Grid3X3, GraduationCap, Brain, ChevronRight, ChevronLeft, Sparkles, Crown } from 'lucide-react';

import { cn } from '@/lib/utils';
import { Button } from '@/components/ui/button';
import { ListView } from './ListView';
import { CalendarViewEnhanced } from './CalendarViewEnhanced';
import { TimetableView } from './TimetableView';
import { TaskForm } from './TaskForm';
import { TimetableEntryForm } from './TimetableEntryForm';
import { useTaskStore } from '@/hooks/useTaskStore';
import { useToast } from '@/components/ui/use-toast';
import { ShimmerButton } from '@/components/ui/shimmer-button';
import { InteractiveHoverButton } from '@/components/ui/interactive-hover-button';
import { SuggestionList } from '@/components/ai/SuggestionList';
import { useTieredAI } from '@/hooks/useTieredAI';
import type { AISuggestion } from '@/types/ai';

import { useUser } from '@clerk/nextjs';

// Dynamic AI suggestions based on user context and time of day
const getTaskCreationSuggestions = (userName?: string): AISuggestion[] => {
  const currentHour = new Date().getHours();
  const isEvening = currentHour >= 17;
  const isMorning = currentHour >= 6 && currentHour < 12;
  const userFirstName = userName?.split(' ')[0] || 'there';
  
  const suggestions: AISuggestion[] = [];
  
  if (isMorning) {
    suggestions.push({
      id: 'morning-focus',
      type: 'task_suggestion',
      title: `Good morning, ${userFirstName}! Start with a focused study session`,
      description: 'Morning is an excellent time for deep learning. Consider tackling your most challenging subject first.',
      priority: 'high',
      confidence: 0.85,
      reasoning: 'Studies show that cognitive performance is typically highest in the morning hours.',
      duration: 90,
      metadata: {
        category: 'productivity',
        tags: ['morning', 'focus', 'deep-work'],
        difficulty: 6,
        estimatedBenefit: 0.8,
        requiredAction: 'immediate'
      },
      createdAt: new Date().toISOString(),
      acceptanceStatus: 'pending'
    });
  }
  
  if (isEvening) {
    suggestions.push({
      id: 'evening-review',
      type: 'study_time',
      title: `Evening review session`,
      description: 'Perfect time to review what you learned today and prepare for tomorrow.',
      priority: 'medium',
      confidence: 0.78,
      reasoning: 'Evening review helps consolidate daily learning and improves retention.',
      duration: 45,
      metadata: {
        category: 'academic',
        tags: ['review', 'consolidation', 'evening'],
        difficulty: 4,
        estimatedBenefit: 0.7,
        requiredAction: 'scheduled'
      },
      createdAt: new Date(Date.now() - 300000).toISOString(),
      acceptanceStatus: 'pending'
    });
  }
  
  // General productivity suggestion
  suggestions.push({
    id: 'productivity-block',
    type: 'schedule_optimization',
    title: 'Create a focused study block',
    description: 'Block out uninterrupted time for deep work on your most important tasks.',
    priority: 'medium',
    confidence: 0.72,
    reasoning: 'Focused study blocks lead to better learning outcomes than fragmented sessions.',
    duration: 120,
    metadata: {
      category: 'productivity',
      tags: ['deep-work', 'focus', 'productivity'],
      estimatedBenefit: 0.85,
      requiredAction: 'optional'
    },
    createdAt: new Date(Date.now() - 600000).toISOString(),
    acceptanceStatus: 'pending'
  });
  
  return suggestions;
};

// CVA variants for view tabs
const viewTabVariants = cva(
  "inline-flex items-center justify-center gap-2 rounded-md px-3 py-2 text-sm font-medium transition-all duration-200 focus-visible:outline-none focus-visible:ring-2 focus-visible:ring-ring focus-visible:ring-offset-2",
  {
    variants: {
      state: {
        active: "bg-primary text-primary-foreground shadow-sm",
        inactive: "hover:bg-accent hover:text-accent-foreground",
      },
    },
  },
);

// CVA variants for action buttons
const actionButtonVariants = cva(
  "inline-flex items-center justify-center rounded-md text-sm font-medium transition-colors focus-visible:outline-none focus-visible:ring-2 focus-visible:ring-ring focus-visible:ring-offset-2 disabled:pointer-events-none disabled:opacity-50",
  {
    variants: {
      variant: {
        default:
          "bg-primary text-primary-foreground hover:bg-primary/90",
        destructive:
          "bg-destructive text-destructive-foreground hover:bg-destructive/90",
        outline:
          "border border-input bg-background hover:bg-accent hover:text-accent-foreground",
        secondary:
          "bg-secondary text-secondary-foreground hover:bg-secondary/80",
        ghost: "hover:bg-accent hover:text-accent-foreground",
        link: "text-primary underline-offset-4 hover:underline",
        shimmer: "text-white", // Specific for ShimmerButton
      },
      size: {
        default: "h-10 px-4 py-2",
        sm: "h-9 rounded-md px-3",
        lg: "h-11 rounded-md px-8",
        icon: "h-10 w-10",
      },
    },
    defaultVariants: {
      variant: "default",
      size: "default",
    },
  },
);

type ViewType = 'list' | 'calendar' | 'timetable';

interface ViewOption {
  id: ViewType;
  label: string;
  icon: React.ElementType;
  description: string;
}

interface TaskEventHubProps {
  initialView?: ViewType;
}

export const TaskEventHub: React.FC<TaskEventHubProps> = ({ initialView = 'list' }) => {
  const { user } = useUser();
  const [currentView, setCurrentView] = useState<ViewType>(initialView);
  const [isTaskFormOpen, setTaskFormOpen] = useState(false);
  const [isTimetableFormOpen, setTimetableFormOpen] = useState(false);
  const [selectedTask, setSelectedTask] = useState<any>(null);
  const [selectedTimetableEntry, setSelectedTimetableEntry] = useState<any>(null);
  
  // AI Suggestions state
  const [showAISuggestions, setShowAISuggestions] = useState(false);
  const [aiSuggestions, setAISuggestions] = useState<AISuggestion[]>(() => 
    getTaskCreationSuggestions(user?.fullName || user?.firstName || undefined)
  );
  const [isLoadingSuggestions, setIsLoadingSuggestions] = useState(false);

  const { tasks, addTask, updateTask, deleteTask } = useTaskStore();
  const { toast } = useToast();
  
<<<<<<< HEAD
  // Tier-aware AI integration with backwards compatibility
  const tieredAI = useTieredAI ? useTieredAI() : null;
  const { 
    userTier = 'free', 
    usage = { requestsUsed: 0, requestsRemaining: 10, dailyLimit: 10, featureAvailable: true }, 
    isLoading: isTierLoading = false, 
    generateSuggestions = null, 
    isFeatureAvailable = () => true,
    tierLimits = {}
  } = tieredAI || {};

  // Update AI suggestions when user data changes
  useEffect(() => {
    setAISuggestions(getTaskCreationSuggestions());
  }, []);
=======
  // Update AI suggestions when user data changes
  useEffect(() => {
    if (user) {
      const userName = user.fullName || user.firstName || 'User';
      setAISuggestions(getTaskCreationSuggestions(userName));
    }
  }, [user]);
  
>>>>>>> 94cd46cb
  const viewOptions: ViewOption[] = useMemo(() => [
    { id: 'list', label: 'List View', icon: LayoutList, description: 'View tasks in a sequential, organized list.' },
    { id: 'calendar', label: 'Calendar', icon: Calendar, description: 'View and manage tasks in a calendar format.' },
    { id: 'timetable', label: 'Timetable', icon: Grid3X3, description: 'View and manage your class schedule.' },
  ], []);

  // Tier-aware AI suggestions generation
  const generateTierAwareSuggestions = useCallback(async () => {
    if (!isFeatureAvailable('basic_suggestions') || !generateSuggestions) {
      return;
    }

    setIsLoadingSuggestions(true);
    try {
      const response = await generateSuggestions('basic_suggestions', tasks, {
        currentTime: new Date(),
        upcomingTasks: tasks,
        recentActivity: tasks.slice(-5),
        userPreferences: {
          enableSuggestions: true,
          suggestionFrequency: 'moderate',
          difficultyPreference: 'adaptive',
          preferredStudyTimes: [],
          preferredStudyDuration: 90,
          preferredBreakDuration: 15,
          maxDailyStudyHours: 8,
          cloudSyncEnabled: false,
          shareAnonymousData: false,
          personalizedStuInteraction: true,
          enableBreakReminders: true,
          enableStudyReminders: true,
          reminderAdvanceTime: 15,
          adaptiveDifficulty: true,
          focusOnWeakSubjects: true,
          balanceSubjects: true
        },
        metadata: { currentView }
      });
      
      if (response.success && response.data && Array.isArray(response.data)) {
        setAISuggestions(response.data);
      } else {
        // Fallback to static suggestions
        setAISuggestions(getTaskCreationSuggestions());
      }
    } catch (error) {
      console.error('Error generating AI suggestions:', error);
      // Fallback to static suggestions for free users
      setAISuggestions(getTaskCreationSuggestions());
    } finally {
      setIsLoadingSuggestions(false);
    }
  }, [isFeatureAvailable, generateSuggestions, tasks, currentView]);

  const handleViewChange = (view: ViewType) => {
    setCurrentView(view);
  };

  const openTaskForm = (task: any = null) => {
    setSelectedTask(task);
    setTaskFormOpen(true);
  };

  const closeTaskForm = () => {
    setTaskFormOpen(false);
    setSelectedTask(null);
  };

  const openTimetableForm = (entry: any = null) => {
    setSelectedTimetableEntry(entry);
    setTimetableFormOpen(true);
  };

  const closeTimetableForm = () => {
    setTimetableFormOpen(false);
    setSelectedTimetableEntry(null);
  };

  const handleTaskFormSuccess = () => {
    closeTaskForm();
    toast({ 
      title: selectedTask?.id ? 'Task updated successfully' : 'Task added successfully' 
    });
  };

  const handleTimetableFormSubmit = () => {
    // TimetableEntryForm handles its own submission
    closeTimetableForm();
    toast({ title: selectedTimetableEntry ? 'Class updated successfully' : 'Class added successfully' });
  };

  const handleDelete = async (taskId: string) => {
    try {
      await deleteTask(taskId);
      toast({ title: 'Task deleted successfully' });
    } catch (error) {
      toast({ title: 'Error deleting task', description: (error as Error).message, variant: 'destructive' });
    }
  };

  // AI Suggestions handlers
  const handleAcceptSuggestion = useCallback(async (suggestionId: string) => {
    const suggestion = aiSuggestions.find(s => s.id === suggestionId);
    if (!suggestion) return;

    try {
      // Create a task based on the AI suggestion
      const taskData = {
        title: suggestion.title,
        description: suggestion.description,
        priority: suggestion.priority || 'medium',
        type: 'academic' as const,
        subject: suggestion.subject,
        completed: false,
        due_date: suggestion.suggestedTime ? new Date(suggestion.suggestedTime).toISOString() : undefined,
        reminder_settings: {
          enabled: true,
          offset_minutes: 15,
          type: 'notification' as const,
        },
      };

      await addTask(taskData);
      
      // Update suggestion status
      setAISuggestions(prev => 
        prev.map(s => 
          s.id === suggestionId 
            ? { ...s, acceptanceStatus: 'accepted' as const, respondedAt: new Date().toISOString() }
            : s
        )
      );

      toast({ 
        title: 'Task created from AI suggestion', 
        description: `"${suggestion.title}" has been added to your tasks.` 
      });
    } catch (error) {
      toast({ 
        title: 'Failed to create task from suggestion', 
        description: (error as Error).message, 
        variant: 'destructive' 
      });
    }
  }, [aiSuggestions, addTask, toast]);

  const handleRejectSuggestion = useCallback((suggestionId: string) => {
    setAISuggestions(prev => 
      prev.map(s => 
        s.id === suggestionId 
          ? { ...s, acceptanceStatus: 'rejected' as const, respondedAt: new Date().toISOString() }
          : s
      )
    );
    toast({ title: 'Suggestion dismissed' });
  }, [toast]);

  const handleRefreshSuggestions = useCallback(() => {
    setIsLoadingSuggestions(true);
    setTimeout(() => {
      setAISuggestions(getTaskCreationSuggestions());
      setIsLoadingSuggestions(false);
      toast({ title: 'AI suggestions refreshed' });
    }, 1000);
  }, [toast]);

  const toggleAISuggestions = useCallback(() => {
    setShowAISuggestions(prev => {
      const newState = !prev;
      if (newState && isFeatureAvailable('basic_suggestions')) {
        // Generate fresh suggestions when opening
        generateTierAwareSuggestions();
      }
      return newState;
    });
  }, [isFeatureAvailable, generateTierAwareSuggestions]);

  useEffect(() => {
    const handleKeyDown = (event: KeyboardEvent) => {
      if (event.ctrlKey && event.key === 'n') {
        event.preventDefault();
        if (currentView === 'timetable') {
          openTimetableForm();
        } else {
          openTaskForm();
        }
      }
      if (event.metaKey && event.key === 'k') {
        event.preventDefault();
        const currentIndex = viewOptions.findIndex(v => v.id === currentView);
        const nextIndex = (currentIndex + 1) % viewOptions.length;
        setCurrentView(viewOptions[nextIndex].id);
      }
      // View switching shortcuts
      if (event.ctrlKey && event.key === '1') {
        event.preventDefault();
        setCurrentView('list');
      }
      if (event.ctrlKey && event.key === '2') {
        event.preventDefault();
        setCurrentView('calendar');
      }
      if (event.ctrlKey && event.key === '3') {
        event.preventDefault();
        setCurrentView('timetable');
      }
      // AI Suggestions shortcut
      if (event.ctrlKey && event.key === 'i') {
        event.preventDefault();
        toggleAISuggestions();
      }
    };

    const handleSwitchToTimetable = () => {
      setCurrentView('timetable');
    };

    window.addEventListener('keydown', handleKeyDown);
    window.addEventListener('switchToTimetable', handleSwitchToTimetable);
    return () => {
      window.removeEventListener('keydown', handleKeyDown);
      window.removeEventListener('switchToTimetable', handleSwitchToTimetable);
    };
  }, [currentView, viewOptions, toggleAISuggestions]);

  const renderAddButton = () => {
    if (currentView === 'timetable') {
      return (
        <ShimmerButton
          onClick={() => openTimetableForm()}
          className="whitespace-nowrap"
          aria-label="Add new class (Ctrl+N)"
        >
          <GraduationCap className="h-4 w-4 mr-2" />
          <span className="hidden sm:inline">Add Class</span>
          <span className="sm:hidden">Add</span>
        </ShimmerButton>
      );
    }

    return (
      <ShimmerButton
        onClick={() => openTaskForm()}
        className="whitespace-nowrap"
        aria-label="Create new task (Ctrl+N)"
      >
        <Plus className="h-4 w-4 mr-2" />
        <span className="hidden sm:inline">Add Task</span>
        <span className="sm:hidden">Add</span>
      </ShimmerButton>
    );
  };

  return (
    <div className="flex flex-col h-full p-4 md:p-6">
      <header className="flex flex-col md:flex-row items-start md:items-center justify-between gap-4 mb-6">
        <div className="flex-1">
          <h2 className="text-2xl font-bold tracking-tight text-foreground">
            Manage your tasks
          </h2>
          <p className="text-muted-foreground mt-1">
            Your all-in-one productivity hub.
          </p>
        </div>
        <div className="flex w-full md:w-auto items-center gap-4">
          {renderAddButton()}

          {/* AI Suggestions Toggle - Tier Aware */}
          <Button
            variant={showAISuggestions ? "default" : "outline"}
            size="default"
            onClick={toggleAISuggestions}
            className={cn(
              "whitespace-nowrap transition-all duration-200 relative",
              showAISuggestions && "bg-primary hover:bg-primary/90 text-primary-foreground",
              userTier === 'premium' && "border-amber-300",
              userTier === 'enterprise' && "border-purple-300"
            )}
            aria-label={`Toggle AI Suggestions - ${userTier} tier (${usage.requestsRemaining} remaining)`}
          >
            <Brain className="h-4 w-4 mr-2" />
            {userTier !== 'free' && (
              <Crown className="h-3 w-3 mr-1 text-amber-500" />
            )}
            <span className="hidden sm:inline">
              {showAISuggestions ? 'Hide AI' : 'AI Suggestions'}
            </span>
            <span className="sm:hidden">AI</span>
            {/* Usage indicator */}
            <div className="absolute -top-1 -right-1 bg-muted text-muted-foreground text-xs px-1 rounded-full min-w-[1.25rem] h-5 flex items-center justify-center">
              {usage.requestsRemaining}
            </div>
          </Button>

          {/* Desktop view switcher */}
          <div className="hidden md:flex items-center gap-1 rounded-md bg-muted p-1 group">
            {viewOptions.map((option) => (
              <InteractiveHoverButton
                key={option.id}
                onClick={() => handleViewChange(option.id)}
              >
                <div
                  className={cn(
                    viewTabVariants({
                      state: currentView === option.id ? "active" : "inactive",
                    }),
                  )}
                >
                  <option.icon className="h-4 w-4" />
                  <span className="hidden lg:inline">{option.label}</span>
                </div>
              </InteractiveHoverButton>
            ))}
            <span className="text-sm text-muted-foreground pl-2 pr-1 opacity-0 group-hover:opacity-100 transition-opacity duration-300">
              <kbd className="pointer-events-none inline-flex h-5 select-none items-center gap-1 rounded border bg-card px-1.5 font-mono text-[10px] font-medium text-muted-foreground opacity-100">
                <span className="text-xs">⌘</span>K
              </kbd>
              <span className="mx-1 text-xs">•</span>
              <kbd className="pointer-events-none inline-flex h-5 select-none items-center gap-1 rounded border bg-card px-1.5 font-mono text-[10px] font-medium text-muted-foreground opacity-100">
                <span className="text-xs">⌃</span>I
              </kbd>
              <span className="text-xs ml-1">AI</span>
            </span>
          </div>

          {/* Mobile view switcher - icons only */}
          <div className="flex md:hidden items-center gap-1 rounded-md bg-muted p-1">
            {viewOptions.map((option) => (
              <InteractiveHoverButton
                key={option.id}
                onClick={() => handleViewChange(option.id)}
              >
                <div
                  className={cn(
                    viewTabVariants({
                      state: currentView === option.id ? "active" : "inactive",
                    }),
                    "px-2 py-2" // Smaller padding for mobile icons
                  )}
                  title={option.label}
                >
                  <option.icon className="h-4 w-4" />
                </div>
              </InteractiveHoverButton>
            ))}
          </div>
        </div>
      </header>

      <div className="flex flex-grow gap-6 overflow-hidden">
        {/* Main Content Area */}
        <AnimatePresence mode="wait">
          <motion.div
            key={currentView}
            initial={{ opacity: 0, y: 20 }}
            animate={{ opacity: 1, y: 0 }}
            exit={{ opacity: 0, y: -20 }}
            transition={{ duration: 0.2 }}
            className={cn(
              "flex-grow overflow-auto transition-all duration-300",
              showAISuggestions ? "lg:mr-0" : "mr-0"
            )}
          >
            {currentView === 'list' && (
              <ListView
                tasks={tasks}
                onEdit={openTaskForm}
                onDelete={handleDelete}
              />
            )}
            {currentView === 'calendar' && (
              <CalendarViewEnhanced onEditTask={openTaskForm} />
            )}
            {currentView === 'timetable' && (
              <TimetableView 
                onEditEntry={openTimetableForm}
                onAddEntry={() => openTimetableForm()}
              />
            )}
          </motion.div>
        </AnimatePresence>

        {/* AI Suggestions Sidebar */}
        <AnimatePresence>
          {showAISuggestions && (
            <motion.div
              initial={{ width: 0, opacity: 0 }}
              animate={{ width: "auto", opacity: 1 }}
              exit={{ width: 0, opacity: 0 }}
              transition={{ duration: 0.3, ease: "easeInOut" }}
              className="hidden lg:block w-80 xl:w-96 flex-shrink-0 overflow-hidden"
            >
              <div className="h-full bg-card border rounded-lg p-4 overflow-y-auto">
                <div className="sticky top-0 bg-card pb-4 mb-4 border-b z-10">
                  <div className="flex items-center justify-between">
                    <h3 className="font-semibold text-lg flex items-center gap-2">
                      <Brain className="h-5 w-5 text-primary" />
                      AI Suggestions
                      {userTier !== 'free' && (
                        <Crown className="h-4 w-4 text-amber-500" />
                      )}
                    </h3>
                    <Button
                      variant="ghost"
                      size="sm"
                      onClick={toggleAISuggestions}
                      className="opacity-70 hover:opacity-100"
                    >
                      <ChevronRight className="h-4 w-4" />
                    </Button>
                  </div>
                  <div className="flex items-center justify-between mt-2">
                    <p className="text-sm text-muted-foreground">
                      {userTier === 'free' 
                        ? `${usage.requestsRemaining}/${tierLimits.free.dailyRequests} suggestions remaining` 
                        : `${userTier} tier - ${usage.requestsRemaining} remaining`
                      }
                    </p>
                    {userTier === 'free' && (
                      <Button variant="link" size="sm" className="text-xs px-2 h-6">
                        <Sparkles className="h-3 w-3 mr-1" />
                        Upgrade
                      </Button>
                    )}
                  </div>
                </div>
                
                <SuggestionList
                  suggestions={aiSuggestions.filter(s => s.acceptanceStatus === 'pending')}
                  onAcceptSuggestion={handleAcceptSuggestion}
                  onRejectSuggestion={handleRejectSuggestion}
                  onRefresh={handleRefreshSuggestions}
                  title=""
                  showHeader={false}
                  showReasoning={true}
                  isLoading={isLoadingSuggestions}
                  layout="default"
                  maxHeight="none"
                  className="space-y-3"
                />
              </div>
            </motion.div>
          )}
        </AnimatePresence>

        {/* Mobile AI Suggestions Overlay */}
        {showAISuggestions && (
          <div className="lg:hidden fixed inset-0 bg-background/80 backdrop-blur-sm z-50 flex items-end">
            <motion.div
              initial={{ y: "100%" }}
              animate={{ y: 0 }}
              exit={{ y: "100%" }}
              transition={{ duration: 0.3, ease: "easeInOut" }}
              className="w-full max-h-[70vh] bg-card border-t rounded-t-lg overflow-hidden"
            >
              <div className="p-4 border-b">
                <div className="flex items-center justify-between">
                  <h3 className="font-semibold text-lg flex items-center gap-2">
                    <Brain className="h-5 w-5 text-primary" />
                    AI Suggestions
                  </h3>
                  <Button
                    variant="ghost"
                    size="sm"
                    onClick={toggleAISuggestions}
                  >
                    <ChevronLeft className="h-4 w-4" />
                  </Button>
                </div>
              </div>
              
              <div className="p-4 overflow-y-auto">
                <SuggestionList
                  suggestions={aiSuggestions.filter(s => s.acceptanceStatus === 'pending')}
                  onAcceptSuggestion={handleAcceptSuggestion}
                  onRejectSuggestion={handleRejectSuggestion}
                  onRefresh={handleRefreshSuggestions}
                  title=""
                  showHeader={false}
                  showReasoning={true}
                  isLoading={isLoadingSuggestions}
                  layout="compact"
                  maxHeight="none"
                />
              </div>
            </motion.div>
          </div>
        )}
      </div>

      {/* Task Form Dialog */}
      {isTaskFormOpen && (
                  <TaskForm
            taskId={selectedTask?.id}
            onSuccess={handleTaskFormSuccess}
            onCancel={closeTaskForm}
          />
      )}

      {/* Timetable Entry Form Dialog */}
      {isTimetableFormOpen && (
        <TimetableEntryForm
          entryId={selectedTimetableEntry?.id}
          onSuccess={handleTimetableFormSubmit}
          onCancel={closeTimetableForm}
        />
      )}
    </div>
  );
};<|MERGE_RESOLUTION|>--- conflicted
+++ resolved
@@ -174,7 +174,6 @@
   const { tasks, addTask, updateTask, deleteTask } = useTaskStore();
   const { toast } = useToast();
   
-<<<<<<< HEAD
   // Tier-aware AI integration with backwards compatibility
   const tieredAI = useTieredAI ? useTieredAI() : null;
   const { 
@@ -188,18 +187,12 @@
 
   // Update AI suggestions when user data changes
   useEffect(() => {
-    setAISuggestions(getTaskCreationSuggestions());
-  }, []);
-=======
-  // Update AI suggestions when user data changes
-  useEffect(() => {
     if (user) {
       const userName = user.fullName || user.firstName || 'User';
       setAISuggestions(getTaskCreationSuggestions(userName));
     }
   }, [user]);
-  
->>>>>>> 94cd46cb
+
   const viewOptions: ViewOption[] = useMemo(() => [
     { id: 'list', label: 'List View', icon: LayoutList, description: 'View tasks in a sequential, organized list.' },
     { id: 'calendar', label: 'Calendar', icon: Calendar, description: 'View and manage tasks in a calendar format.' },
